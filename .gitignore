--- conflicted
+++ resolved
@@ -102,7 +102,6 @@
 temp/
 .venv/
 
-<<<<<<< HEAD
 # Binaries
 # executor
 # gpu-attestor
@@ -112,9 +111,7 @@
 *.s.md
 
 *.s.md
- 
-=======
->>>>>>> aa6269ce
+
 scripts/localnet/ssh-keys
 scripts/localnet/wallets
 scripts/localnet/keys