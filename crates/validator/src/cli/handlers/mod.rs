use crate::config::ValidatorConfig;
use anyhow::Result;
use common::config::ConfigValidation;

pub mod database;
pub mod rental;
pub mod service;

<<<<<<< HEAD
pub struct CommandHandler;

impl CommandHandler {
    pub fn new() -> Self {
        Self
    }

    pub async fn execute_with_context(
        &self,
        command: Command,
        global_config: Option<std::path::PathBuf>,
        local_test: bool,
    ) -> Result<()> {
        match command {
            Command::Start { config } => service::handle_start(global_config.or(config), local_test).await,
            Command::Stop => service::handle_stop().await,
            Command::Status => service::handle_status().await,
            Command::GenConfig { output } => service::handle_gen_config(output).await,

            // Validation commands removed with HardwareValidator
            Command::Connect { .. } => {
                Err(anyhow::anyhow!("Hardware validation commands have been removed. Use the verification engine API instead."))
            }

            Command::Verify { .. } => {
                Err(anyhow::anyhow!("Hardware validation commands have been removed. Use the verification engine API instead."))
            }

            // Legacy verification command (deprecated)
            #[allow(deprecated)]
            Command::VerifyLegacy { .. } => {
                Err(anyhow::anyhow!("Legacy validation commands have been removed. Use the verification engine API instead."))
            }

            Command::Database { action } => database::handle_database(action).await,

            Command::Rental { action } => {
                let config = if let Some(config_path) = global_config {
                    ValidatorConfig::load_from_file(&config_path)?
                } else {
                    return Err(anyhow::anyhow!("Configuration required for rental commands"));
                };

                let bittensor_service = bittensor::Service::new(config.bittensor.common.clone()).await?;
                let account_id = bittensor_service.get_account_id();
                let ss58_address = format!("{account_id}");
                let validator_hotkey = common::identity::Hotkey::new(ss58_address)
                    .map_err(|e| anyhow::anyhow!("Failed to create hotkey: {}", e))?;
                let persistence = std::sync::Arc::new(
                    crate::persistence::SimplePersistence::new(
                        &config.database.url,
                        validator_hotkey.to_string(),
                    ).await?
                );

                rental::handle_rental_command(action, validator_hotkey, persistence).await
            }
        }
    }
}

impl Default for CommandHandler {
    fn default() -> Self {
        Self::new()
    }
}

=======
>>>>>>> 32a029a3
pub struct HandlerUtils;

impl HandlerUtils {
    pub fn load_config(config_path: Option<&str>) -> Result<ValidatorConfig> {
        match config_path {
            Some(path) if std::path::Path::new(path).exists() => {
                tracing::info!("Loading configuration from: {}", path);
                let config = ValidatorConfig::load_from_file(std::path::Path::new(path))?;
                tracing::info!(
                    "Configuration loaded: burn_uid={}, burn_percentage={:.2}%, weight_interval_blocks={}, netuid={}, network={}",
                    config.emission.burn_uid,
                    config.emission.burn_percentage,
                    config.emission.weight_set_interval_blocks,
                    config.bittensor.common.netuid,
                    config.bittensor.common.network
                );
                Ok(config)
            }
            Some(path) => Err(anyhow::anyhow!("Configuration file not found: {}", path)),
            None => Err(anyhow::anyhow!(
                "Configuration file path is required for validator operation"
            )),
        }
    }

    pub fn validate_config(config: &ValidatorConfig) -> Result<()> {
        config
            .validate()
            .map_err(|e| anyhow::anyhow!("Configuration validation failed: {}", e))?;

        let warnings = config.warnings();
        if !warnings.is_empty() {
            for warning in warnings {
                Self::print_warning(&format!("Configuration warning: {warning}"));
            }
        }

        Ok(())
    }

    pub fn print_success(message: &str) {
        println!("[SUCCESS] {message}");
    }

    pub fn print_error(message: &str) {
        eprintln!("[ERROR] {message}");
    }

    pub fn print_info(message: &str) {
        println!("[INFO] {message}");
    }

    pub fn print_warning(message: &str) {
        println!("[WARNING] {message}");
    }
}<|MERGE_RESOLUTION|>--- conflicted
+++ resolved
@@ -6,76 +6,6 @@
 pub mod rental;
 pub mod service;
 
-<<<<<<< HEAD
-pub struct CommandHandler;
-
-impl CommandHandler {
-    pub fn new() -> Self {
-        Self
-    }
-
-    pub async fn execute_with_context(
-        &self,
-        command: Command,
-        global_config: Option<std::path::PathBuf>,
-        local_test: bool,
-    ) -> Result<()> {
-        match command {
-            Command::Start { config } => service::handle_start(global_config.or(config), local_test).await,
-            Command::Stop => service::handle_stop().await,
-            Command::Status => service::handle_status().await,
-            Command::GenConfig { output } => service::handle_gen_config(output).await,
-
-            // Validation commands removed with HardwareValidator
-            Command::Connect { .. } => {
-                Err(anyhow::anyhow!("Hardware validation commands have been removed. Use the verification engine API instead."))
-            }
-
-            Command::Verify { .. } => {
-                Err(anyhow::anyhow!("Hardware validation commands have been removed. Use the verification engine API instead."))
-            }
-
-            // Legacy verification command (deprecated)
-            #[allow(deprecated)]
-            Command::VerifyLegacy { .. } => {
-                Err(anyhow::anyhow!("Legacy validation commands have been removed. Use the verification engine API instead."))
-            }
-
-            Command::Database { action } => database::handle_database(action).await,
-
-            Command::Rental { action } => {
-                let config = if let Some(config_path) = global_config {
-                    ValidatorConfig::load_from_file(&config_path)?
-                } else {
-                    return Err(anyhow::anyhow!("Configuration required for rental commands"));
-                };
-
-                let bittensor_service = bittensor::Service::new(config.bittensor.common.clone()).await?;
-                let account_id = bittensor_service.get_account_id();
-                let ss58_address = format!("{account_id}");
-                let validator_hotkey = common::identity::Hotkey::new(ss58_address)
-                    .map_err(|e| anyhow::anyhow!("Failed to create hotkey: {}", e))?;
-                let persistence = std::sync::Arc::new(
-                    crate::persistence::SimplePersistence::new(
-                        &config.database.url,
-                        validator_hotkey.to_string(),
-                    ).await?
-                );
-
-                rental::handle_rental_command(action, validator_hotkey, persistence).await
-            }
-        }
-    }
-}
-
-impl Default for CommandHandler {
-    fn default() -> Self {
-        Self::new()
-    }
-}
-
-=======
->>>>>>> 32a029a3
 pub struct HandlerUtils;
 
 impl HandlerUtils {
